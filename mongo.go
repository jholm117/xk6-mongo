package xk6_mongo

import (
	"context"
<<<<<<< HEAD
	"log"
    "strings"
    "errors"
=======
>>>>>>> 74d7f9db
	"go.mongodb.org/mongo-driver/bson"
	"log"

	"go.mongodb.org/mongo-driver/mongo"
	"go.mongodb.org/mongo-driver/mongo/options"

	k6modules "go.k6.io/k6/js/modules"
)

// Register the extension on module initialization, available to
// import from JS as "k6/x/mongo".
func init() {
	k6modules.Register("k6/x/mongo", new(Mongo))
}

// Mongo is the k6 extension for a Mongo client.
type Mongo struct{}

// Client is the Mongo client wrapper.
type Client struct {
	client *mongo.Client
}

// NewClient represents the Client constructor (i.e. `new mongo.Client()`) and
// returns a new Mongo client object.
// connURI -> mongodb://username:password@address:port/db?connect=direct
func (*Mongo) NewClient(connURI string) interface{} {

	clientOptions := options.Client().ApplyURI(connURI)
	client, err := mongo.Connect(context.TODO(), clientOptions)
	if err != nil {
		return err
	}
<<<<<<< HEAD
		return  &Client{client: client}


}

func VerifyITCollection(collection string) error {
    log.Printf("Checking if collection name is as per requirement or not.")
    if strings.HasPrefix(collection, "test") == true {
      log.Printf("The collection name is as per the requirement.")
      return nil
   } else {
       log.Printf("The collection name is invalid.")
       return errors.New("The name of your collection must begin with : test")
   }
}

func (c *Client) Insert(database string, collection string, doc map[string]string) error {
    if VerifyITCollection(collection) != nil {
        return errors.New("The name of your collection must begin with : test")
    }
=======
	return &Client{client: client}

}

func (c *Client) Insert(database string, collection string, doc interface{}) error {
>>>>>>> 74d7f9db
	db := c.client.Database(database)
	col := db.Collection(collection)
	_, err := col.InsertOne(context.TODO(), doc)
	if err != nil {
		return err
	}
	return nil
}

<<<<<<< HEAD
func (c *Client) InsertMany(database string, collection string, docs []any) error {
    if VerifyITCollection(collection) != nil {
        return errors.New("The name of your collection must begin with : test")
    }
    log.Printf("Insert multiple documents")
=======
func (c *Client) InsertBatch(database string, collection string, docs []any) error {

	db := c.client.Database(database)
	col := db.Collection(collection)
	_, err := col.InsertMany(context.TODO(), docs)
	if err != nil {
		return err
	}
	return nil

}

func (c *Client) Find(database string, collection string, filter interface{}) []bson.M {
>>>>>>> 74d7f9db
	db := c.client.Database(database)
	col := db.Collection(collection)
	_, err := col.InsertMany(context.TODO(), docs)
	if err != nil {
		return err
	}
	return nil
}

<<<<<<< HEAD
func (c *Client) Find(database string, collection string, filter interface{}) []bson.M{
	db := c.client.Database(database)
	col := db.Collection(collection)
=======
>>>>>>> 74d7f9db
	log.Print("filter is ", filter)
	cur, err := col.Find(context.TODO(), filter)
	if err != nil {
		log.Fatal(err)
	}
	var results []bson.M
	if err = cur.All(context.TODO(), &results); err != nil {
		panic(err)
	}
	return results
}

func (c *Client) FindOne(database string, collection string, filter map[string]string) error {
	db := c.client.Database(database)
	col := db.Collection(collection)
	var result bson.M
	opts := options.FindOne().SetSort(bson.D{{"_id", 1}})
	log.Print("filter is ", filter)
	err := col.FindOne(context.TODO(), filter, opts).Decode(&result)
	if err != nil {
		log.Fatal(err)
	}
	log.Printf("found document %v", result)
	return nil
}

func (c *Client) FindAll(database string, collection string) []bson.M{
    log.Printf("Find all documents")
	db := c.client.Database(database)
	col := db.Collection(collection)
	cur, err := col.Find(context.TODO(), bson.D{{}})
	if err != nil {
		log.Fatal(err)
	}
	var results []bson.M
	if err = cur.All(context.TODO(), &results); err != nil {
		panic(err)
	}
	return results
}

func (c *Client) DeleteOne(database string, collection string, filter map[string]string) error {
	db := c.client.Database(database)
	col := db.Collection(collection)
	opts := options.Delete().SetHint(bson.D{{"_id", 1}})
	log.Print("filter is ", filter)
	result, err := col.DeleteMany(context.TODO(), filter, opts)
	if err != nil {
		log.Fatal(err)
	}
	log.Printf("Deleted documents %v", result)
	return nil
}

func (c *Client) DeleteMany(database string, collection string, filter map[string]string) error {
	db := c.client.Database(database)
	col := db.Collection(collection)
	opts := options.Delete().SetHint(bson.D{{"_id", 1}})
    log.Print("filter is ", filter)
	result, err := col.DeleteMany(context.TODO(), filter, opts)
	if err != nil {
		log.Fatal(err)
	}
	log.Printf("Deleted documents %v", result)
	return nil
}

func (c *Client) DropCollection(database string, collection string) error {
    if VerifyITCollection(collection) != nil {
        return errors.New("The name of your collection must begin with : test")
    }
    log.Printf("Delete collection if present")
	db := c.client.Database(database)
	col := db.Collection(collection)
	err := col.Drop(context.TODO())
	if err != nil {
		log.Fatal(err)
	}
	return nil
}<|MERGE_RESOLUTION|>--- conflicted
+++ resolved
@@ -2,15 +2,10 @@
 
 import (
 	"context"
-<<<<<<< HEAD
 	"log"
-    "strings"
-    "errors"
-=======
->>>>>>> 74d7f9db
+  "strings"
+  "errors"
 	"go.mongodb.org/mongo-driver/bson"
-	"log"
-
 	"go.mongodb.org/mongo-driver/mongo"
 	"go.mongodb.org/mongo-driver/mongo/options"
 
@@ -41,10 +36,8 @@
 	if err != nil {
 		return err
 	}
-<<<<<<< HEAD
+
 		return  &Client{client: client}
-
-
 }
 
 func VerifyITCollection(collection string) error {
@@ -62,13 +55,6 @@
     if VerifyITCollection(collection) != nil {
         return errors.New("The name of your collection must begin with : test")
     }
-=======
-	return &Client{client: client}
-
-}
-
-func (c *Client) Insert(database string, collection string, doc interface{}) error {
->>>>>>> 74d7f9db
 	db := c.client.Database(database)
 	col := db.Collection(collection)
 	_, err := col.InsertOne(context.TODO(), doc)
@@ -78,27 +64,12 @@
 	return nil
 }
 
-<<<<<<< HEAD
+
 func (c *Client) InsertMany(database string, collection string, docs []any) error {
     if VerifyITCollection(collection) != nil {
         return errors.New("The name of your collection must begin with : test")
     }
     log.Printf("Insert multiple documents")
-=======
-func (c *Client) InsertBatch(database string, collection string, docs []any) error {
-
-	db := c.client.Database(database)
-	col := db.Collection(collection)
-	_, err := col.InsertMany(context.TODO(), docs)
-	if err != nil {
-		return err
-	}
-	return nil
-
-}
-
-func (c *Client) Find(database string, collection string, filter interface{}) []bson.M {
->>>>>>> 74d7f9db
 	db := c.client.Database(database)
 	col := db.Collection(collection)
 	_, err := col.InsertMany(context.TODO(), docs)
@@ -108,12 +79,10 @@
 	return nil
 }
 
-<<<<<<< HEAD
+
 func (c *Client) Find(database string, collection string, filter interface{}) []bson.M{
 	db := c.client.Database(database)
 	col := db.Collection(collection)
-=======
->>>>>>> 74d7f9db
 	log.Print("filter is ", filter)
 	cur, err := col.Find(context.TODO(), filter)
 	if err != nil {
@@ -193,4 +162,4 @@
 		log.Fatal(err)
 	}
 	return nil
-}+}
